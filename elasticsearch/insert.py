import argparse
import csv
import json
import datetime
from mappings import NARROW_FORMAT, WIDE_FORMAT, FLOW_FORMAT
from datetime import datetime
from assemble import assemble
import logging
import tempfile
import os
import random
import string
import hashlib
import pickle
import sys
from elasticsearch import Elasticsearch
import elasticsearch.helpers
import time


parser = argparse.ArgumentParser(description='Inserts ESnet Stardust Data into elasticsearch.')

# connection
parser.add_argument('--user', help='Elasticsearch username')
parser.add_argument('--password', help='Elasticsearch User Password')
parser.add_argument('--host', help="remote elastic host", default='localhost')
parser.add_argument('--port', help="remote elastic port", default='9200')

# indexes to use
parser.add_argument('--values-index', help="Table to insert values into. Receives both values and metadata (in 'metadata' column) when strategy is 'inline-metadata'", default='metranova_values')
parser.add_argument('--scoreboard-index', help="Table to insert metrics/scoreboard info.", default='scoreboard')

# partitioning and insert options
parser.add_argument('--total-partitions', help="use consistent hash partitioning to partition binary output results", type=int, default=0)
parser.add_argument('--partition', help="the binary output partition to prepare", type=int)
parser.add_argument('--skip', help="Only insert every Nth row", type=int, default=1)
parser.add_argument('--offset', help="offset to begin inserts from from input file", type=int, default=0)
parser.add_argument('--limit', help="total insertion limit", type=int, default=20000)
parser.add_argument('--batch-size', help="Batch size to do inserts, in rows.", type=int, default=5000)
parser.add_argument('--no-datastream', help="Disable data stream for inserts", action='store_true')

# input file and format
parser.add_argument('--infile', help="Read rows from infile. Default: sys.stdin", default=sys.stdin, type=argparse.FileType('r'))
parser.add_argument('--wide', help="Use stardust 'wide' format, including all columns.", action='store_true')
parser.add_argument('--flow', help="Use stardust 'flow' format, including all columns.", action='store_true')

# intermediate transform output
parser.add_argument('--transform-output-dir', help="directory name to output binary COPY statements to", default="/tmp/%s" % ''.join(random.choices(string.ascii_letters + string.digits, k=8)))
parser.add_argument('--transform-output-intermediate', help="save binary intermediate output. See also: --transform-output-dir. default: False", action='store_true')
parser.add_argument('--transform-input-dir', help="read COPY batches fron binary intermediate input. See also: --transform-output-intermediate.")


arguments = parser.parse_args()

worker_log_string = "[%s/%s]" % (arguments.offset + 1, arguments.skip)
if arguments.partition:
    worker_log_string = "[%s/%s]" % (arguments.partition, arguments.total_partitions)

logging.basicConfig(format=f'%(asctime)s :: {worker_log_string} :: %(message)s', level=logging.INFO)

basic_auth = None
if arguments.user and arguments.password:
    basic_auth = (arguments.user, arguments.password)
es_client = Elasticsearch(hosts=["http://%s:%s" % (arguments.host, arguments.port)], basic_auth=basic_auth)

col_source = NARROW_FORMAT
if arguments.wide:
    col_source = WIDE_FORMAT
elif arguments.flow:
    col_source = FLOW_FORMAT

timing_buckets = {
    "insert": {
        "total": 0.0,
        "count": 0,
        "min": None,
        "max": None,
    },
    "write_transformed": {
        "total": 0.0,
        "count": 0,
        "min": None,
        "max": None,
    },
    "assembly": {
        "total": 0.0,
        "count": 0,
        "min": None,
        "max": None,
    },
}

# Assemble document rows

def timed_assembly(infile, header, batch_size=1, timing_bucket="assembly", offset=0):
    batch = []
    before = time.perf_counter()
    curr_line = 0
    for line in infile:
        if curr_line < offset or ((curr_line - offset) % arguments.skip) != 0:
            if curr_line < offset and curr_line % 1000 == 0:
                logging.info("seeking to offset... %s", curr_line)
            elif curr_line < 1000 and ((curr_line - offset) % arguments.skip) != 0:
                logging.info("(Batching Debug) skipping line %s. Offset: %s Skip: %s Curr_line - offset: %s Curr_line - offset mod skip: %s" % (curr_line, offset, arguments.skip, (curr_line - offset), ((curr_line - offset) % arguments.skip) ))
            curr_line += 1
            continue
        curr_line += 1
        row = line.rstrip("\n").split("\t")
        if arguments.total_partitions:
            hash_output = hash_row(row)
            hash_bucket = int(hash_output, 16) % arguments.total_partitions
            if hash_bucket != arguments.partition:
                continue
            if curr_line % 1000 == 0:
                logging.info("row %s: partition %s" % (curr_line, hash_bucket))
<<<<<<< HEAD
        try:
            batch.append(assemble(row, header, fmt=WIDE_FORMAT if arguments.wide else NARROW_FORMAT, original_line=line, no_datastream=arguments.no_datastream))
        except Exception as e:
            logging.error("Failed to assemble row: %s" % e)
            continue
=======

        assemble_fmt = NARROW_FORMAT
        if arguments.wide:
            assemble_fmt = WIDE_FORMAT
        elif arguments.flow:
            assemble_fmt = FLOW_FORMAT
        batch.append(assemble(row, header, fmt=assemble_fmt, original_line=line, no_datastream=arguments.no_datastream))
>>>>>>> e0ced893
        if len(batch) == arguments.batch_size:
            logging.info('assembled %s values rows (python assembly overhead)' % arguments.batch_size)
            
            # timing details
            after = time.perf_counter()
            execution_time = after - before
            timing_buckets[timing_bucket]["total"] += execution_time
            if timing_buckets[timing_bucket]["min"] is None or execution_time < timing_buckets[timing_bucket]["min"]:
                timing_buckets[timing_bucket]["min"] = execution_time
            if timing_buckets[timing_bucket]["max"] is None or execution_time > timing_buckets[timing_bucket]["max"]:
                timing_buckets[timing_bucket]["max"] = execution_time
            timing_buckets[timing_bucket]["count"] += 1
            yield batch
            batch = []
            before = time.perf_counter()
    
    # yield the last incomplete batch, don't both with min/max statistics
    after = time.perf_counter()
    timing_buckets[timing_bucket]["total"] += execution_time
    timing_buckets[timing_bucket]["count"] += 1
    yield batch

# Deal with details of transformed output

def get_file():
    fname = "%s.transformed.%s" % (str(get_file.calls).zfill(8), get_file.suffix)
    get_file.calls += 1
    return open(os.path.join(get_file.dirname, fname), "wb+")

def tmpfile_factory(preserve_files, suffix="json"):
    tmpfile_factory = lambda: tempfile.NamedTemporaryFile(suffix=suffix, delete=False)
    def tmpdir(dirname, suffix):
        if not hasattr(get_file, 'calls'):
            get_file.calls = 0
            get_file.dirname = dirname
        get_file.suffix = suffix
        return get_file
    if preserve_files:
        tmpfile_factory = tmpdir(arguments.transform_output_dir, suffix)
    return tmpfile_factory

def timed_write_transformed(batch, timing_bucket="write_transformed", factory=tmpfile_factory(False)):
    before = time.perf_counter()
    tmpfile = factory()
    pickle.dump(batch, tmpfile, protocol=pickle.HIGHEST_PROTOCOL)
    # timing details
    after = time.perf_counter()
    execution_time = after - before
    timing_buckets[timing_bucket]["total"] += execution_time
    if timing_buckets[timing_bucket]["min"] is None or execution_time < timing_buckets[timing_bucket]["min"]:
        timing_buckets[timing_bucket]["min"] = execution_time
    if timing_buckets[timing_bucket]["max"] is None or execution_time > timing_buckets[timing_bucket]["max"]:
        timing_buckets[timing_bucket]["max"] = execution_time
    timing_buckets[timing_bucket]["count"] += 1
    tmpfile = open(tmpfile.name, 'rb')
    return tmpfile

def timed_bulk_insert(f, timing_bucket="insert"):
    batch = pickle.load(f)
    before = time.perf_counter()
    before_timestamp = datetime.now()
    try:
        elasticsearch.helpers.bulk(es_client, batch, index=arguments.values_index, raise_on_error=False)
        logging.info('.bulk() %s rows (elasticsearch insert time)' % arguments.batch_size)
    except Exception as e:
        logging.error("Caught error while doing bulk insert... %s" % e)
        logging.error("returning early to prevent job fail.")
        return
    after = time.perf_counter()
    after_timestamp = datetime.now()
    execution_time = after - before
    timing_buckets[timing_bucket]["total"] += execution_time
    if timing_buckets[timing_bucket]["min"] is None or execution_time < timing_buckets[timing_bucket]["min"]:
        timing_buckets[timing_bucket]["min"] = execution_time
    if timing_buckets[timing_bucket]["max"] is None or execution_time > timing_buckets[timing_bucket]["max"]:
        timing_buckets[timing_bucket]["max"] = execution_time
    timing_buckets[timing_bucket]["count"] += 1
    es_client.index(document={
        "index_name": arguments.values_index, 
        "batch_size": arguments.batch_size,
        "start_time": before_timestamp.isoformat(),
        "end_time": after_timestamp.isoformat()
    }, index=arguments.scoreboard_index)

def hash_row(row):
    ROUTER_IDX = 19
    PORT_IDX = 34
    if arguments.wide:
        ROUTER_IDX = 605
        PORT_IDX = 610
    elif arguments.flow:
        ROUTER_IDX = 6
        PORT_IDX = 6
    port_string = "%s::%s" % (row[ROUTER_IDX], row[PORT_IDX])
    return hashlib.md5(port_string.encode('UTF-8')).hexdigest()

total_inserts = 0

if arguments.transform_input_dir:
    for filename in sorted(os.listdir(arguments.transform_input_dir)):
        with open(os.path.join(arguments.transform_input_dir, filename), 'rb') as f:
            timed_bulk_insert(f)
            total_inserts += arguments.batch_size
else:
    header_line = arguments.infile.readline()
    header = header_line.strip().split("\t")
    logging.info('about to call timed_assembly')
    batches = timed_assembly(infile=arguments.infile, header=header, batch_size=arguments.batch_size, timing_bucket="assembly", offset=arguments.offset)
    for batch in batches:
        total_inserts += len(batch)
        logging.info("assembled %s rows" % len(batch))
        timed_write_transformed(batch, factory=tmpfile_factory(preserve_files=arguments.transform_output_intermediate))
        if total_inserts >= arguments.limit:
            break<|MERGE_RESOLUTION|>--- conflicted
+++ resolved
@@ -113,21 +113,16 @@
                 continue
             if curr_line % 1000 == 0:
                 logging.info("row %s: partition %s" % (curr_line, hash_bucket))
-<<<<<<< HEAD
-        try:
-            batch.append(assemble(row, header, fmt=WIDE_FORMAT if arguments.wide else NARROW_FORMAT, original_line=line, no_datastream=arguments.no_datastream))
-        except Exception as e:
-            logging.error("Failed to assemble row: %s" % e)
-            continue
-=======
-
         assemble_fmt = NARROW_FORMAT
         if arguments.wide:
             assemble_fmt = WIDE_FORMAT
         elif arguments.flow:
             assemble_fmt = FLOW_FORMAT
-        batch.append(assemble(row, header, fmt=assemble_fmt, original_line=line, no_datastream=arguments.no_datastream))
->>>>>>> e0ced893
+        try:
+            batch.append(assemble(row, header, fmt=assemble_fmt, original_line=line, no_datastream=arguments.no_datastream))
+        except Exception as e:
+            logging.error("Failed to assemble row: %s" % e)
+            continue
         if len(batch) == arguments.batch_size:
             logging.info('assembled %s values rows (python assembly overhead)' % arguments.batch_size)
             
